"""Defines simple task for training a walking policy for the default humanoid."""

import asyncio
import math
from dataclasses import dataclass
from typing import Self

import attrs
import distrax
import equinox as eqx
import jax
import jax.numpy as jnp
import ksim
import mujoco
import mujoco_scenes
import mujoco_scenes.mjcf
import optax
import xax
from jaxtyping import Array, PRNGKeyArray
from kscale.web.gen.api import JointMetadataOutput

NUM_JOINTS = 20
NUM_ACTOR_INPUTS = 49
NUM_CRITIC_INPUTS = 444

# These are in the order of the neural network outputs.
ZEROS: list[tuple[str, float]] = [
    ("dof_right_shoulder_pitch_03", 0.0),
    ("dof_right_shoulder_roll_03", math.radians(-10.0)),
    ("dof_right_shoulder_yaw_02", 0.0),
    ("dof_right_elbow_02", math.radians(15.0)),
    ("dof_right_wrist_00", 0.0),
    ("dof_left_shoulder_pitch_03", 0.0),
    ("dof_left_shoulder_roll_03", math.radians(10.0)),
    ("dof_left_shoulder_yaw_02", 0.0),
    ("dof_left_elbow_02", math.radians(-15.0)),
    ("dof_left_wrist_00", 0.0),
    ("dof_right_hip_pitch_04", math.radians(-25.0)),
    ("dof_right_hip_roll_03", math.radians(-5.0)),
    ("dof_right_hip_yaw_03", 0.0),
    ("dof_right_knee_04", math.radians(-50.0)),
    ("dof_right_ankle_02", math.radians(25.0)),
    ("dof_left_hip_pitch_04", math.radians(25.0)),
    ("dof_left_hip_roll_03", math.radians(5.0)),
    ("dof_left_hip_yaw_03", 0.0),
    ("dof_left_knee_04", math.radians(50.0)),
    ("dof_left_ankle_02", math.radians(-25.0)),
]


@attrs.define(frozen=True, kw_only=True)
class JointPositionPenalty(ksim.JointDeviationPenalty):
    @classmethod
    def create_from_names(
        cls,
        names: list[str],
        physics_model: ksim.PhysicsModel,
        scale: float = -1.0,
        scale_by_curriculum: bool = False,
    ) -> Self:
        zeros = {k: v for k, v in ZEROS}
        joint_targets = [zeros[name] for name in names]

        return cls.create(
            physics_model=physics_model,
            joint_names=tuple(names),
            joint_targets=tuple(joint_targets),
            scale=scale,
            scale_by_curriculum=scale_by_curriculum,
        )


@attrs.define(frozen=True, kw_only=True)
class BentArmPenalty(JointPositionPenalty):
    @classmethod
    def create_penalty(
        cls,
        physics_model: ksim.PhysicsModel,
        scale: float = -1.0,
        scale_by_curriculum: bool = False,
    ) -> Self:
        return cls.create_from_names(
            names=[
                "dof_right_shoulder_pitch_03",
                "dof_right_shoulder_roll_03",
                "dof_right_shoulder_yaw_02",
                "dof_right_elbow_02",
                "dof_right_wrist_00",
                "dof_left_shoulder_pitch_03",
                "dof_left_shoulder_roll_03",
                "dof_left_shoulder_yaw_02",
                "dof_left_elbow_02",
                "dof_left_wrist_00",
            ],
            physics_model=physics_model,
            scale=scale,
            scale_by_curriculum=scale_by_curriculum,
        )


@attrs.define(frozen=True, kw_only=True)
class StraightLegPenalty(JointPositionPenalty):
    @classmethod
    def create_penalty(
        cls,
        physics_model: ksim.PhysicsModel,
        scale: float = -1.0,
        scale_by_curriculum: bool = False,
    ) -> Self:
        return cls.create_from_names(
            names=[
                "dof_left_hip_pitch_04",
                "dof_left_hip_roll_03",
                "dof_left_hip_yaw_03",
                "dof_right_hip_pitch_04",
                "dof_right_hip_roll_03",
                "dof_right_hip_yaw_03",
            ],
            physics_model=physics_model,
            scale=scale,
            scale_by_curriculum=scale_by_curriculum,
        )


class Actor(eqx.Module):
    """Actor for the walking task."""

    input_proj: eqx.nn.Linear
    rnns: tuple[eqx.nn.GRUCell, ...]
    output_proj: eqx.nn.Linear
    num_inputs: int = eqx.static_field()
    num_outputs: int = eqx.static_field()
    num_mixtures: int = eqx.static_field()
    min_std: float = eqx.static_field()
    max_std: float = eqx.static_field()
    var_scale: float = eqx.static_field()

    def __init__(
        self,
        key: PRNGKeyArray,
        *,
        num_inputs: int,
        num_outputs: int,
        min_std: float,
        max_std: float,
        var_scale: float,
        hidden_size: int,
        num_mixtures: int,
        depth: int,
    ) -> None:
        # Project input to hidden size
        key, input_proj_key = jax.random.split(key)
        self.input_proj = eqx.nn.Linear(
            in_features=num_inputs,
            out_features=hidden_size,
            key=input_proj_key,
        )

        # Create RNN layer
        key, rnn_key = jax.random.split(key)
        self.rnns = tuple(
            [
                eqx.nn.GRUCell(
                    input_size=hidden_size,
                    hidden_size=hidden_size,
                    key=rnn_key,
                )
                for _ in range(depth)
            ]
        )

        # Project to output
        self.output_proj = eqx.nn.Linear(
            in_features=hidden_size,
            out_features=num_outputs * 3 * num_mixtures,
            key=key,
        )

        self.num_inputs = num_inputs
        self.num_outputs = num_outputs
        self.num_mixtures = num_mixtures
        self.min_std = min_std
        self.max_std = max_std
        self.var_scale = var_scale

    def forward(self, obs_n: Array, carry: Array) -> tuple[distrax.Distribution, Array]:
        x_n = self.input_proj(obs_n)
        out_carries = []
        for i, rnn in enumerate(self.rnns):
            x_n = rnn(x_n, carry[i])
            out_carries.append(x_n)
        out_n = self.output_proj(x_n)

        # Reshape the output to be a mixture of gaussians.
        slice_len = NUM_JOINTS * self.num_mixtures
        mean_nm = out_n[..., :slice_len].reshape(NUM_JOINTS, self.num_mixtures)
        std_nm = out_n[..., slice_len : slice_len * 2].reshape(NUM_JOINTS, self.num_mixtures)
        logits_nm = out_n[..., slice_len * 2 :].reshape(NUM_JOINTS, self.num_mixtures)

        # Softplus and clip to ensure positive standard deviations.
        std_nm = jnp.clip((jax.nn.softplus(std_nm) + self.min_std) * self.var_scale, max=self.max_std)

        # Apply bias to the means.
        mean_nm = mean_nm + jnp.array([v for _, v in ZEROS])[:, None]

        dist_n = ksim.MixtureOfGaussians(means_nm=mean_nm, stds_nm=std_nm, logits_nm=logits_nm)

        return dist_n, jnp.stack(out_carries, axis=0)


class Critic(eqx.Module):
    """Critic for the walking task."""

    input_proj: eqx.nn.Linear
    rnns: tuple[eqx.nn.GRUCell, ...]
    output_proj: eqx.nn.Linear

    def __init__(
        self,
        key: PRNGKeyArray,
        *,
        hidden_size: int,
        depth: int,
    ) -> None:
        num_inputs = NUM_CRITIC_INPUTS
        num_outputs = 1

        # Project input to hidden size
        key, input_proj_key = jax.random.split(key)
        self.input_proj = eqx.nn.Linear(
            in_features=num_inputs,
            out_features=hidden_size,
            key=input_proj_key,
        )

        # Create RNN layer
        key, rnn_key = jax.random.split(key)
        self.rnns = tuple(
            [
                eqx.nn.GRUCell(
                    input_size=hidden_size,
                    hidden_size=hidden_size,
                    key=rnn_key,
                )
                for _ in range(depth)
            ]
        )

        # Project to output
        self.output_proj = eqx.nn.Linear(
            in_features=hidden_size,
            out_features=num_outputs,
            key=key,
        )

    def forward(self, obs_n: Array, carry: Array) -> tuple[Array, Array]:
        x_n = self.input_proj(obs_n)
        out_carries = []
        for i, rnn in enumerate(self.rnns):
            x_n = rnn(x_n, carry[i])
            out_carries.append(x_n)
        out_n = self.output_proj(x_n)

        return out_n, jnp.stack(out_carries, axis=0)


class Model(eqx.Module):
    actor: Actor
    critic: Critic

    def __init__(
        self,
        key: PRNGKeyArray,
        *,
        num_inputs: int,
        num_outputs: int,
        min_std: float,
        max_std: float,
        hidden_size: int,
        num_mixtures: int,
        depth: int,
    ) -> None:
        self.actor = Actor(
            key,
            num_inputs=num_inputs,
            num_outputs=num_outputs,
            min_std=min_std,
            max_std=max_std,
            var_scale=1.0,
            hidden_size=hidden_size,
            num_mixtures=num_mixtures,
            depth=depth,
        )
        self.critic = Critic(
            key,
            hidden_size=hidden_size,
            depth=depth,
        )


@dataclass
class HumanoidWalkingTaskConfig(ksim.PPOConfig):
    """Config for the humanoid walking task."""

    # Model parameters.
    hidden_size: int = xax.field(
        value=128,
        help="The hidden size for the MLPs.",
    )
    depth: int = xax.field(
        value=5,
        help="The depth for the MLPs.",
    )
    num_mixtures: int = xax.field(
        value=5,
        help="The number of mixtures for the actor.",
    )

    # Optimizer parameters.
    learning_rate: float = xax.field(
        value=3e-4,
        help="Learning rate for PPO.",
    )
    max_grad_norm: float = xax.field(
        value=2.0,
        help="Maximum gradient norm for clipping.",
    )
    adam_weight_decay: float = xax.field(
        value=1e-5,
        help="Weight decay for the Adam optimizer.",
    )

    # Rendering parameters.
    render_track_body_id: int | None = xax.field(
        value=0,
        help="The body id to track with the render camera.",
    )


class HumanoidWalkingTask(ksim.PPOTask[HumanoidWalkingTaskConfig]):
    def get_optimizer(self) -> optax.GradientTransformation:
        optimizer = optax.chain(
            optax.clip_by_global_norm(self.config.max_grad_norm),
            (
                optax.adam(self.config.learning_rate)
                if self.config.adam_weight_decay == 0.0
                else optax.adamw(self.config.learning_rate, weight_decay=self.config.adam_weight_decay)
            ),
        )

        return optimizer

    def get_mujoco_model(self) -> mujoco.MjModel:
        mjcf_path = asyncio.run(ksim.get_mujoco_model_path("kbot", name="robot"))
        return mujoco_scenes.mjcf.load_mjmodel(mjcf_path, scene="smooth")

    def get_mujoco_model_metadata(self, mj_model: mujoco.MjModel) -> dict[str, JointMetadataOutput]:
        metadata = asyncio.run(ksim.get_mujoco_model_metadata("kbot"))
        if metadata.joint_name_to_metadata is None:
            raise ValueError("Joint metadata is not available")
        return metadata.joint_name_to_metadata

    def get_actuators(
        self,
        physics_model: ksim.PhysicsModel,
        metadata: dict[str, JointMetadataOutput] | None = None,
    ) -> ksim.Actuators:
        assert metadata is not None, "Metadata is required"
        return ksim.MITPositionActuators(
            physics_model=physics_model,
            joint_name_to_metadata=metadata,
            action_noise=0.1,
            action_noise_type="gaussian",
        )

    def get_physics_randomizers(self, physics_model: ksim.PhysicsModel) -> list[ksim.PhysicsRandomizer]:
        return [
            ksim.StaticFrictionRandomizer(),
            ksim.ArmatureRandomizer(),
            ksim.AllBodiesMassMultiplicationRandomizer(scale_lower=0.95, scale_upper=1.05),
            ksim.JointDampingRandomizer(),
            ksim.JointZeroPositionRandomizer(scale_lower=math.radians(-2), scale_upper=math.radians(2)),
        ]

    def get_events(self, physics_model: ksim.PhysicsModel) -> list[ksim.Event]:
        return [
            ksim.PushEvent(
                x_force=3.0,
                y_force=3.0,
                z_force=0.3,
                force_range=(0.5, 1.0),
                x_angular_force=0.1,
                y_angular_force=0.1,
                z_angular_force=1.0,
                interval_range=(0.5, 4.0),
            ),
        ]

    def get_resets(self, physics_model: ksim.PhysicsModel) -> list[ksim.Reset]:
        return [
            ksim.RandomJointPositionReset.create(physics_model, {k: v for k, v in ZEROS}, scale=0.1),
            ksim.RandomJointVelocityReset(),
            ksim.RandomHeadingReset(),
        ]

    def get_observations(self, physics_model: ksim.PhysicsModel) -> list[ksim.Observation]:
        return [
            ksim.JointPositionObservation(noise=math.radians(2)),
            ksim.JointVelocityObservation(noise=math.radians(10)),
            ksim.ActuatorForceObservation(),
            ksim.CenterOfMassInertiaObservation(),
            ksim.CenterOfMassVelocityObservation(),
            ksim.BasePositionObservation(),
            ksim.BaseOrientationObservation(),
            ksim.BaseLinearVelocityObservation(),
            ksim.BaseAngularVelocityObservation(),
            ksim.BaseLinearAccelerationObservation(),
            ksim.BaseAngularAccelerationObservation(),
            ksim.ProjectedGravityObservation.create(
                physics_model=physics_model,
                framequat_name="imu_site_quat",
                lag_range=(0.0, 0.1),
<<<<<<< HEAD
=======
                noise=math.radians(1),
>>>>>>> 81ff0396
            ),
            ksim.ActuatorAccelerationObservation(),
            ksim.BasePositionObservation(),
            ksim.BaseOrientationObservation(),
            ksim.BaseLinearVelocityObservation(),
            ksim.BaseAngularVelocityObservation(),
            ksim.CenterOfMassVelocityObservation(),
            ksim.SensorObservation.create(
                physics_model=physics_model,
                sensor_name="imu_acc",
                noise=1.0,
            ),
            ksim.SensorObservation.create(
                physics_model=physics_model,
                sensor_name="imu_gyro",
                noise=math.radians(10),
            ),
        ]

    def get_commands(self, physics_model: ksim.PhysicsModel) -> list[ksim.Command]:
        return []

    def get_rewards(self, physics_model: ksim.PhysicsModel) -> list[ksim.Reward]:
        return [
            # Standard rewards.
            ksim.StayAliveReward(scale=1.0),
            ksim.UprightReward(scale=1.0),
            # Avoid movement penalties.
            ksim.AngularVelocityPenalty(index=("x", "y", "z"), scale=-0.005),
            ksim.LinearVelocityPenalty(index=("x", "y", "z"), scale=-0.005),
            # Normalization penalties.
            ksim.ActionInBoundsReward.create(physics_model, scale=0.01),
            ksim.AvoidLimitsPenalty.create(physics_model, scale=-0.01),
            ksim.ActionNearPositionPenalty(joint_threshold=math.radians(2.0), scale=-0.01),
            ksim.JointVelocityPenalty(scale=-0.01, scale_by_curriculum=True),
            ksim.ActionSmoothnessPenalty(scale=-0.01),
            ksim.ActuatorRelativeForcePenalty.create(physics_model, scale=-0.01),
            # Bespoke rewards.
            BentArmPenalty.create_penalty(physics_model, scale=-0.1),
            StraightLegPenalty.create_penalty(physics_model, scale=-0.1),
        ]

    def get_terminations(self, physics_model: ksim.PhysicsModel) -> list[ksim.Termination]:
        return [
            ksim.BadZTermination(unhealthy_z_lower=0.4, unhealthy_z_upper=1.6),
            ksim.NotUprightTermination(max_radians=math.radians(60)),
            ksim.HighVelocityTermination(),
            ksim.FarFromOriginTermination(max_dist=10.0),
        ]

    def get_curriculum(self, physics_model: ksim.PhysicsModel) -> ksim.Curriculum:
        return ksim.LinearCurriculum(
            step_size=0.01,
            step_every_n_epochs=10,
        )

    def get_model(self, key: PRNGKeyArray) -> Model:
        return Model(
            key,
            num_inputs=NUM_ACTOR_INPUTS,
            num_outputs=NUM_JOINTS,
            min_std=0.01,
            max_std=1.0,
            hidden_size=self.config.hidden_size,
            num_mixtures=self.config.num_mixtures,
            depth=self.config.depth,
        )

    def run_actor(
        self,
        model: Actor,
        observations: xax.FrozenDict[str, Array],
        commands: xax.FrozenDict[str, Array],
        carry: Array,
    ) -> tuple[distrax.Distribution, Array]:
        joint_pos_n = observations["joint_position_observation"]
        joint_vel_n = observations["joint_velocity_observation"]
        proj_grav_3 = observations["projected_gravity_observation"]
        imu_acc_3 = observations["sensor_observation_imu_acc"]
        imu_gyro_3 = observations["sensor_observation_imu_gyro"]

        obs_n = jnp.concatenate(
            [
                joint_pos_n,  # NUM_JOINTS
                joint_vel_n,  # NUM_JOINTS
                proj_grav_3,  # 3
                imu_acc_3,  # 3
                imu_gyro_3,  # 3
            ],
            axis=-1,
        )

        action, carry = model.forward(obs_n, carry)

        return action, carry

    def run_critic(
        self,
        model: Critic,
        observations: xax.FrozenDict[str, Array],
        commands: xax.FrozenDict[str, Array],
        carry: Array,
    ) -> tuple[Array, Array]:
        dh_joint_pos_j = observations["joint_position_observation"]
        dh_joint_vel_j = observations["joint_velocity_observation"]
        com_inertia_n = observations["center_of_mass_inertia_observation"]
        com_vel_n = observations["center_of_mass_velocity_observation"]
        imu_acc_3 = observations["sensor_observation_imu_acc"]
        imu_gyro_3 = observations["sensor_observation_imu_gyro"]
        proj_grav_3 = observations["projected_gravity_observation"]
        act_frc_obs_n = observations["actuator_force_observation"]
        base_pos_3 = observations["base_position_observation"]
        base_quat_4 = observations["base_orientation_observation"]

        obs_n = jnp.concatenate(
            [
                dh_joint_pos_j,  # NUM_JOINTS
                dh_joint_vel_j / 10.0,  # NUM_JOINTS
                com_inertia_n,  # 160
                com_vel_n,  # 96
                imu_acc_3,  # 3
                imu_gyro_3,  # 3
                proj_grav_3,  # 3
                act_frc_obs_n / 100.0,  # NUM_JOINTS
                base_pos_3,  # 3
                base_quat_4,  # 4
            ],
            axis=-1,
        )

        return model.forward(obs_n, carry)

    def get_ppo_variables(
        self,
        model: Model,
        trajectory: ksim.Trajectory,
        model_carry: tuple[Array, Array],
        rng: PRNGKeyArray,
    ) -> tuple[ksim.PPOVariables, tuple[Array, Array]]:
        def scan_fn(
            actor_critic_carry: tuple[Array, Array],
            transition: ksim.Trajectory,
        ) -> tuple[tuple[Array, Array], ksim.PPOVariables]:
            actor_carry, critic_carry = actor_critic_carry
            actor_dist, next_actor_carry = self.run_actor(
                model=model.actor,
                observations=transition.obs,
                commands=transition.command,
                carry=actor_carry,
            )
            log_probs = actor_dist.log_prob(transition.action)
            assert isinstance(log_probs, Array)
            value, next_critic_carry = self.run_critic(
                model=model.critic,
                observations=transition.obs,
                commands=transition.command,
                carry=critic_carry,
            )

            transition_ppo_variables = ksim.PPOVariables(
                log_probs=log_probs,
                values=value.squeeze(-1),
            )

            next_carry = jax.tree.map(
                lambda x, y: jnp.where(transition.done, x, y),
                self.get_initial_model_carry(rng),
                (next_actor_carry, next_critic_carry),
            )

            return next_carry, transition_ppo_variables

        next_model_carry, ppo_variables = jax.lax.scan(scan_fn, model_carry, trajectory)

        return ppo_variables, next_model_carry

    def get_initial_model_carry(self, rng: PRNGKeyArray) -> tuple[Array, Array]:
        return (
            jnp.zeros(shape=(self.config.depth, self.config.hidden_size)),
            jnp.zeros(shape=(self.config.depth, self.config.hidden_size)),
        )

    def sample_action(
        self,
        model: Model,
        model_carry: tuple[Array, Array],
        physics_model: ksim.PhysicsModel,
        physics_state: ksim.PhysicsState,
        observations: xax.FrozenDict[str, Array],
        commands: xax.FrozenDict[str, Array],
        rng: PRNGKeyArray,
        argmax: bool,
    ) -> ksim.Action:
        actor_carry_in, critic_carry_in = model_carry

        # Runs the actor model to get the action distribution.
        action_dist_j, actor_carry = self.run_actor(
            model=model.actor,
            observations=observations,
            commands=commands,
            carry=actor_carry_in,
        )

        action_j = action_dist_j.mode() if argmax else action_dist_j.sample(seed=rng)

        return ksim.Action(
            action=action_j,
            carry=(actor_carry, critic_carry_in),
            aux_outputs=None,
        )


if __name__ == "__main__":
    HumanoidWalkingTask.launch(
        HumanoidWalkingTaskConfig(
            # Training parameters.
            num_envs=2048,
            batch_size=256,
            num_passes=4,
            epochs_per_log_step=1,
            rollout_length_seconds=8.0,
            # Simulation parameters.
            dt=0.002,
            ctrl_dt=0.02,
            iterations=8,
            ls_iterations=8,
            max_action_latency=0.01,
            # Checkpointing parameters.
            save_every_n_seconds=60,
        ),
    )<|MERGE_RESOLUTION|>--- conflicted
+++ resolved
@@ -420,10 +420,7 @@
                 physics_model=physics_model,
                 framequat_name="imu_site_quat",
                 lag_range=(0.0, 0.1),
-<<<<<<< HEAD
-=======
                 noise=math.radians(1),
->>>>>>> 81ff0396
             ),
             ksim.ActuatorAccelerationObservation(),
             ksim.BasePositionObservation(),
